# VisRAG 2.0: Evidence-Guided Multi-Image Reasoning in Visual Retrieval-Augmented Generation
[![Github](https://img.shields.io/badge/VisRAG-000000?style=for-the-badge&logo=github&logoColor=000&logoColor=white)](https://github.com/OpenBMB/VisRAG)
[![arXiv](https://img.shields.io/badge/arXiv-2410.10594-ff0000.svg?style=for-the-badge)](https://arxiv.org/abs/2410.10594)
[![arXiv](https://img.shields.io/badge/arXiv-2410.10594-ff0000.svg?style=for-the-badge)](https://arxiv.org/abs/2410.10594)
[![Hugging Face](https://img.shields.io/badge/EvisRAG-fcd022?style=for-the-badge&logo=huggingface&logoColor=000)](https://huggingface.co/openbmb/EVisRAG-7B)
[![Hugging Face](https://img.shields.io/badge/VisRAG_Ret-fcd022?style=for-the-badge&logo=huggingface&logoColor=000)](https://huggingface.co/openbmb/VisRAG-Ret)
[![Hugging Face](https://img.shields.io/badge/VisRAG_Collection-fcd022?style=for-the-badge&logo=huggingface&logoColor=000)](https://huggingface.co/collections/openbmb/visrag-6717bbfb471bb018a49f1c69)
[![Hugging Face](https://img.shields.io/badge/VisRAG_Pipeline-fcd022?style=for-the-badge&logo=huggingface&logoColor=000)](https://huggingface.co/spaces/tcy6/VisRAG_Pipeline)
[![Google Colab](https://img.shields.io/badge/VisRAG_Pipeline-ffffff?style=for-the-badge&logo=googlecolab&logoColor=f9ab00)](https://colab.research.google.com/drive/11KV9adDNXPfHiuFAfXNOvtYJKcyR8JZH?usp=sharing)

<p align="center">•
 <a href="#-introduction"> 📖 Introduction </a> •
 <a href="#-news">🎉 News</a> •
 <a href="#-visrag-pipeline">✨ VisRAG Pipeline</a> •
 <a href="#%EF%B8%8F-setup">⚙️ Setup</a> •
 <a href="#%EF%B8%8F-training">⚡️ Training</a> 
</p>
<p align="center">•
 <a href="#-evaluation">📃 Evaluation</a> •
 <a href="#-usage">🔧 Usage</a> •
 <a href="#-license">📄 Lisense</a> •
 <a href="#-contact">📧 Contact</a> •
 <a href="#-star-history">📈 Star History</a>
</p>

# 📖 Introduction
<<<<<<< HEAD
**EVisRAG (VisRAG2.0)** is an evidence-guided Vision Retrieval-augmented Generation framework that equips VLMs for multi-image questions by first linguistically observing retrieved images to collect per-image evidence, then reasoning over those cues to answer. **EVisRAG** trains with Reward-Scoped GRPO, applying fine-grained token-level rewards to jointly optimize visual perception and reasoning.

<p align="center"><img width=800 src="assets/evisrag.png"/></p>
=======
**EVisRAG (VisRAG 2.0)** is an evidence-guided Vision Retrieval-augmented Generation framework that equips VLMs for multi-image questions by first linguistically observing retrieved images to collect per-image evidence, then reasoning over those cues to answer. **EVisRAG** trains with Reward-Scoped GRPO, applying fine-grained token-level rewards to jointly optimize visual perception and reasoning.
<p align="center"><img width=800 src="assets/evisrag.pdf"/></p>
>>>>>>> 23f9fcea

**VisRAG** is a novel vision-language model (VLM)-based RAG pipeline. In this pipeline, instead of first parsing the document to obtain text, the document is directly embedded using a VLM as an image and then retrieved to enhance the generation of a VLM. Compared to traditional text-based RAG, **VisRAG** maximizes the retention and utilization of the data information in the original documents, eliminating the information loss introduced during the parsing process.

<p align="center"><img width=800 src="assets/main_figure.png"/></p>

# 🎉 News
<<<<<<< HEAD
* 20251001: Released **EVisRAG (VisRAG2.0)**, an end-to-end Vision-Language Model. Released our [Paper]() on arXiv. Released our [Model](https://huggingface.co/openbmb/EVisRAG-7B) on Hugging Face. Released our [Code](https://github.com/OpenBMB/VisRAG) on GitHub
=======
* 20251001: Released **EVisRAG (VisRAG 2.0)**, an end-to-end Vision-Language Model. Released our [Paper]() on arXiv. Released our [Model]() on Hugging Face. Released our [Code](https://github.com/OpenBMB/VisRAG) on GitHub
>>>>>>> 23f9fcea
* 20241111: Released our [VisRAG Pipeline](https://github.com/OpenBMB/VisRAG/tree/master/visrag_scripts/demo/visrag_pipeline) on GitHub, now supporting visual understanding across multiple PDF documents.
* 20241104: Released our [VisRAG Pipeline](https://huggingface.co/spaces/tcy6/VisRAG_Pipeline) on Hugging Face Space.
* 20241031: Released our [VisRAG Pipeline](https://colab.research.google.com/drive/11KV9adDNXPfHiuFAfXNOvtYJKcyR8JZH?usp=sharing) on Colab. Released codes for converting files to images which could be found at `visrag_scripts/file2img`.
* 20241015: Released our train data and test data on Hugging Face which can be found in the [VisRAG](https://huggingface.co/collections/openbmb/visrag-6717bbfb471bb018a49f1c69) Collection on Hugging Face. It is referenced at the beginning of this page.
* 20241014: Released our [Paper](https://arxiv.org/abs/2410.10594) on arXiv. Released our [Model](https://huggingface.co/openbmb/VisRAG-Ret) on Hugging Face. Released our [Code](https://github.com/OpenBMB/VisRAG) on GitHub.

# ✨ VisRAG Pipeline
## EVisRAG

**EVisRAG** is an end-to-end framework which equips VLMs with precise visual perception during reasoning in multi-image scenarios. We trained and realeased VLRMs with EVisRAG built on [Qwen2.5-VL-7B-Instruct](https://huggingface.co/Qwen/Qwen2.5-VL-7B-Instruct), and [Qwen2.5-VL-3B-Instruct](https://huggingface.co/Qwen/Qwen2.5-VL-3B-Instruct).

## VisRAG-Ret

**VisRAG-Ret** is a document embedding model built on [MiniCPM-V 2.0](https://huggingface.co/openbmb/MiniCPM-V-2), a vision-language model that integrates [SigLIP](https://huggingface.co/google/siglip-so400m-patch14-384) as the vision encoder and [MiniCPM-2B](https://huggingface.co/openbmb/MiniCPM-2B-sft-bf16) as the language model.

## VisRAG-Gen

In the paper, we use MiniCPM-V 2.0, MiniCPM-V 2.6, and GPT-4o as the generators. Actually, you can use any VLMs you like!

# ⚙️ Setup
## EVisRAG
```bash
git clone https://github.com/OpenBMB/VisRAG.git
conda create --name EVisRAG python==3.10
conda activate EVisRAG
cd EVisRAG
pip install -r EVisRAG_requirements.txt
```
## VisRAG
```bash
git clone https://github.com/OpenBMB/VisRAG.git
conda create --name VisRAG python==3.10.8
conda activate VisRAG
conda install nvidia/label/cuda-11.8.0::cuda-toolkit
cd VisRAG
pip install -r requirements.txt
pip install -e .
cd timm_modified
pip install -e .
cd ..
```
Note:
1. `timm_modified` is an enhanced version of the `timm` library that supports gradient checkpointing, which we use in our training process to reduce memory usage.

# ⚡️ Training
## EVisRAG

***Stage1: SFT*** (based on [LLaMA-Factory](https://github.com/hiyouga/LLaMA-Factory))

```bash
git clone https://github.com/hiyouga/LLaMA-Factory.git 
bash evisrag_scripts/full_sft.sh
```

***Stage2: RS-GRPO*** (based on [Easy-R1](https://github.com/hiyouga/EasyR1))

```bash
bash evisrag_scripts/run_rsgrpo.sh
```

Notes:

1. The training data is available on Hugging Face under `EVisRAG-Train`, which is referenced at the beginning of this page.
2. We adopt a two-stage training strategy. In the first stage, please clone `LLaMA-Factory` and update the model path in the full_sft.sh script. In the second stage, we built our customized algorithm `RS-GRPO` based on `Easy-R1`, specifically designed for EVisRAG, whose implementation can be found in `src/RS-GRPO`.

## VisRAG-Ret

Our training dataset of 362,110 Query-Document (Q-D) Pairs for **VisRAG-Ret** is comprised of train sets of openly available academic datasets (34%) and a synthetic dataset made up of pages from web-crawled PDF documents and augmented with VLM-generated (GPT-4o) pseudo-queries (66%). 

```bash
bash visrag_scripts/train_retriever/train.sh 2048 16 8 0.02 1 true false config/deepspeed.json 1e-5 false wmean causal 1 true 2 false <model_dir> <repo_name_or_path>
```
Note:
1. Our training data can be found in the `VisRAG` collection on Hugging Face, referenced at the beginning of this page. Please note that we have separated the `In-domain-data` and `Synthetic-data` due to their distinct differences. If you wish to train with the complete dataset, you’ll need to merge and shuffle them manually.
2. The parameters listed above are those used in our paper and can be used to reproduce the results.
3. `<repo_name_or_path>` can be any of the following: `openbmb/VisRAG-Ret-Train-In-domain-data`, `openbmb/VisRAG-Ret-Train-Synthetic-data`, the directory path of a repository downloaded from `Hugging Face`, or the directory containing your own training data.
4. If you wish to train using your own datasets, remove the `--from_hf_repo` line from the `train.sh` script. Additionally, ensure that your dataset directory contains a `metadata.json` file, which must include a `length` field specifying the total number of samples in the dataset.
5. Our training framework is modified based on [OpenMatch](https://github.com/OpenMatch/OpenMatch).

## VisRAG-Gen

The generation part does not use any fine-tuning, we directly use off-the-shelf LLMs/VLMs for generation.

# 📃 Evaluation
## EVisRAG
```bash
bash evisrag_scripts/predict.sh
bash evisrag_scripts/eval.sh 
```

Notes:

1. The test data is available on Hugging Face under `EVisRAG-Test-xxx`, as referenced at the beginning of this page.
2. To run evaluation, first execute the `predict.sh` script. The model outputs will be saved in the preds directory. Then, use the `eval.sh` script to evaluate the predictions. The metrics `EM`, `Accuracy`, and `F1` will be reported directly.

## VisRAG-Ret

```bash
bash visrag_scripts/eval_retriever/eval.sh 512 2048 16 8 wmean causal ArxivQA,ChartQA,MP-DocVQA,InfoVQA,PlotQA,SlideVQA <ckpt_path>
```

Note: 
1. Our test data can be found in the `VisRAG` Collection on Hugging Face, which is referenced at the beginning of this page.
2. The parameters listed above are those used in our paper and can be used to reproduce the results.
3. The evaluation script is configured to use datasets from Hugging Face by default. If you prefer to evaluate using locally downloaded dataset repositories, you can modify the `CORPUS_PATH`, `QUERY_PATH`, `QRELS_PATH` variables in the evaluation script to point to the local repository directory.

## VisRAG-Gen
There are three settings in our generation: text-based generation, single-image-VLM-based generation and multi-image-VLM-based generation. Under single-image-VLM-based generation, there are two additional settings: page concatenation and weighted selection. For detailed information about these settings, please refer to our paper.
```bash
python visrag_scripts/generate/generate.py \
--model_name <model_name> \
--model_name_or_path <model_path> \
--dataset_name <dataset_name> \
--dataset_name_or_path <dataset_path> \
--rank <process_rank> \ 
--world_size <world_size> \
--topk <number of docs retrieved for generation> \
--results_root_dir <retrieval_results_dir> \
--task_type <task_type> \
--concatenate_type <image_concatenate_type> \
--output_dir <output_dir>
```
Note:
1. `use_positive_sample` determines whether to use only the positive document for the query. Enable this to exclude retrieved documents and omit `topk` and `results_root_dir`. If disabled, you must specify `topk` (number of retrieved documents) and organize `results_root_dir` as `results_root_dir/dataset_name/*.trec`.
2. `concatenate_type` is only needed when `task_type` is set to `page_concatenation`. Omit this if not required.
3. Always specify `model_name_or_path`, `dataset_name_or_path`, and `output_dir`.
4. Use `--openai_api_key` only if GPT-based evaluation is needed.

# 🔧 Usage
## EVisRAG

Model on Hugging Face: https://huggingface.co/openbmb/EVisRAG-7B

```python
from transformers import AutoProcessor
from vllm import LLM, SamplingParams
from qwen_vl_utils import process_vision_info

def evidence_promot_grpo(query):
    return f"""You are an AI Visual QA assistant. I will provide you with a question and several images. Please follow the four steps below:

Step 1: Observe the Images
First, analyze the question and consider what types of images may contain relevant information. Then, examine each image one by one, paying special attention to aspects related to the question. Identify whether each image contains any potentially relevant information.
Wrap your observations within <observe></observe> tags.

Step 2: Record Evidences from Images
After reviewing all images, record the evidence you find for each image within <evidence></evidence> tags.
If you are certain that an image contains no relevant information, record it as: [i]: no relevant information(where i denotes the index of the image).
If an image contains relevant evidence, record it as: [j]: [the evidence you find for the question](where j is the index of the image).

Step 3: Reason Based on the Question and Evidences
Based on the recorded evidences, reason about the answer to the question.
Include your step-by-step reasoning within <think></think> tags.

Step 4: Answer the Question
Provide your final answer based only on the evidences you found in the images.
Wrap your answer within <answer></answer> tags.
Avoid adding unnecessary contents in your final answer, like if the question is a yes/no question, simply answer "yes" or "no".
If none of the images contain sufficient information to answer the question, respond with <answer>insufficient to answer</answer>.

Formatting Requirements:
Use the exact tags <observe>, <evidence>, <think>, and <answer> for structured output.
It is possible that none, one, or several images contain relevant evidence.
If you find no evidence or few evidences, and insufficient to help you answer the question, follow the instruction above for insufficient information.

Question and images are provided below. Please follow the steps as instructed.
Question: {query}
"""

model_path = "xxx"
processor = AutoProcessor.from_pretrained(model_path, trust_remote_code=True, padding_side='left')

imgs, query = ["imgpath1", "imgpath2", ..., "imgpathX"], "What xxx?"
input_prompt = evidence_promot_grpo(query)

content = [{"type": "text", "text": input_prompt}]
for imgP in imgs:
    content.append({
        "type": "image",
        "image": imgP
    })
msg = [{
          "role": "user",
          "content": content,
      }]

llm = LLM(
    model=model_path,
    tensor_parallel_size=1,
    dtype="bfloat16",
    limit_mm_per_prompt={"image":5, "video":0},
)

sampling_params = SamplingParams(
    temperature=0.1,
    repetition_penalty=1.05,
    max_tokens=2048,
)

prompt = processor.apply_chat_template(
    msg,
    tokenize=False,
    add_generation_prompt=True,
)

image_inputs, _ = process_vision_info(msg)

msg_input = [{
    "prompt": prompt,
    "multi_modal_data": {"image": image_inputs},
}]

output_texts = llm.generate(msg_input,
    sampling_params=sampling_params,
)

print(output_texts[0].outputs[0].text)
```


## VisRAG-Ret

Model on Hugging Face: https://huggingface.co/openbmb/VisRAG-Ret

```python
from transformers import AutoModel, AutoTokenizer
import torch
import torch.nn.functional as F
from PIL import Image
import os

def weighted_mean_pooling(hidden, attention_mask):
    attention_mask_ = attention_mask * attention_mask.cumsum(dim=1)
    s = torch.sum(hidden * attention_mask_.unsqueeze(-1).float(), dim=1)
    d = attention_mask_.sum(dim=1, keepdim=True).float()
    reps = s / d
    return reps

@torch.no_grad()
def encode(text_or_image_list):
    
    if (isinstance(text_or_image_list[0], str)):
        inputs = {
            "text": text_or_image_list,
            'image': [None] * len(text_or_image_list),
            'tokenizer': tokenizer
        }
    else:
        inputs = {
            "text": [''] * len(text_or_image_list),
            'image': text_or_image_list,
            'tokenizer': tokenizer
        }
    outputs = model(**inputs)
    attention_mask = outputs.attention_mask
    hidden = outputs.last_hidden_state

    reps = weighted_mean_pooling(hidden, attention_mask)   
    embeddings = F.normalize(reps, p=2, dim=1).detach().cpu().numpy()
    return embeddings

model_name_or_path = "openbmb/VisRAG-Ret"
tokenizer = AutoTokenizer.from_pretrained(model_name_or_path, trust_remote_code=True)
model = AutoModel.from_pretrained(model_name_or_path, torch_dtype=torch.bfloat16, trust_remote_code=True)
model.eval()

script_dir = os.path.dirname(os.path.realpath(__file__))
queries = ["What does a dog look like?"]
passages = [
    Image.open(os.path.join(script_dir, 'test_image/cat.jpeg')).convert('RGB'),
    Image.open(os.path.join(script_dir, 'test_image/dog.jpg')).convert('RGB'),
]

INSTRUCTION = "Represent this query for retrieving relevant documents: "
queries = [INSTRUCTION + query for query in queries]

embeddings_query = encode(queries)
embeddings_doc = encode(passages)

scores = (embeddings_query @ embeddings_doc.T)
print(scores.tolist())
```
## VisRAG-Gen
For `VisRAG-Gen`, you can explore the `VisRAG Pipeline` on Google Colab which includes both `VisRAG-Ret` and `VisRAG-Gen` to try out this simple demonstration.


# 📄 License

* The code in this repo is released under the [Apache-2.0](https://github.com/OpenBMB/MiniCPM/blob/main/LICENSE) License. 
* The usage of **VisRAG-Ret** model weights must strictly follow [MiniCPM Model License.md](https://github.com/OpenBMB/MiniCPM/blob/main/MiniCPM%20Model%20License.md).
* The models and weights of **VisRAG-Ret** are completely free for academic research. After filling out a ["questionnaire"](https://modelbest.feishu.cn/share/base/form/shrcnpV5ZT9EJ6xYjh3Kx0J6v8g) for registration, **VisRAG-Ret** weights are also available for free commercial use.

# 📧 Contact
## EVisRAG
- Yubo Sun: syb2000417@stu.pku.edu.cn
- Chunyi Peng: hm.cypeng@gmail.com
## VisRAG
- Shi Yu: yus21@mails.tsinghua.edu.cn
- Chaoyue Tang: tcy006@gmail.com

# 📈 Star History

<a href="https://star-history.com/#openbmb/VisRAG&Date">
 <picture>
   <source media="(prefers-color-scheme: dark)" srcset="https://api.star-history.com/svg?repos=openbmb/VisRAG&type=Date&theme=dark" />
   <source media="(prefers-color-scheme: light)" srcset="https://api.star-history.com/svg?repos=openbmb/VisRAG&type=Date" />
   <img alt="Star History Chart" src="https://api.star-history.com/svg?repos=openbmb/VisRAG&type=Date" />
 </picture>
</a><|MERGE_RESOLUTION|>--- conflicted
+++ resolved
@@ -24,25 +24,19 @@
 </p>
 
 # 📖 Introduction
-<<<<<<< HEAD
-**EVisRAG (VisRAG2.0)** is an evidence-guided Vision Retrieval-augmented Generation framework that equips VLMs for multi-image questions by first linguistically observing retrieved images to collect per-image evidence, then reasoning over those cues to answer. **EVisRAG** trains with Reward-Scoped GRPO, applying fine-grained token-level rewards to jointly optimize visual perception and reasoning.
+**EVisRAG (VisRAG 2.0)** is an evidence-guided Vision Retrieval-augmented Generation framework that equips VLMs for multi-image questions by first linguistically observing retrieved images to collect per-image evidence, then reasoning over those cues to answer. **EVisRAG** trains with Reward-Scoped GRPO, applying fine-grained token-level rewards to jointly optimize visual perception and reasoning.
 
 <p align="center"><img width=800 src="assets/evisrag.png"/></p>
-=======
-**EVisRAG (VisRAG 2.0)** is an evidence-guided Vision Retrieval-augmented Generation framework that equips VLMs for multi-image questions by first linguistically observing retrieved images to collect per-image evidence, then reasoning over those cues to answer. **EVisRAG** trains with Reward-Scoped GRPO, applying fine-grained token-level rewards to jointly optimize visual perception and reasoning.
-<p align="center"><img width=800 src="assets/evisrag.pdf"/></p>
->>>>>>> 23f9fcea
+
 
 **VisRAG** is a novel vision-language model (VLM)-based RAG pipeline. In this pipeline, instead of first parsing the document to obtain text, the document is directly embedded using a VLM as an image and then retrieved to enhance the generation of a VLM. Compared to traditional text-based RAG, **VisRAG** maximizes the retention and utilization of the data information in the original documents, eliminating the information loss introduced during the parsing process.
 
 <p align="center"><img width=800 src="assets/main_figure.png"/></p>
 
 # 🎉 News
-<<<<<<< HEAD
-* 20251001: Released **EVisRAG (VisRAG2.0)**, an end-to-end Vision-Language Model. Released our [Paper]() on arXiv. Released our [Model](https://huggingface.co/openbmb/EVisRAG-7B) on Hugging Face. Released our [Code](https://github.com/OpenBMB/VisRAG) on GitHub
-=======
-* 20251001: Released **EVisRAG (VisRAG 2.0)**, an end-to-end Vision-Language Model. Released our [Paper]() on arXiv. Released our [Model]() on Hugging Face. Released our [Code](https://github.com/OpenBMB/VisRAG) on GitHub
->>>>>>> 23f9fcea
+
+* 20251001: Released **EVisRAG (VisRAG 2.0)**, an end-to-end Vision-Language Model. Released our [Paper]() on arXiv. Released our [Model](https://huggingface.co/openbmb/EVisRAG-7B) on Hugging Face. Released our [Code](https://github.com/OpenBMB/VisRAG) on GitHub
+
 * 20241111: Released our [VisRAG Pipeline](https://github.com/OpenBMB/VisRAG/tree/master/visrag_scripts/demo/visrag_pipeline) on GitHub, now supporting visual understanding across multiple PDF documents.
 * 20241104: Released our [VisRAG Pipeline](https://huggingface.co/spaces/tcy6/VisRAG_Pipeline) on Hugging Face Space.
 * 20241031: Released our [VisRAG Pipeline](https://colab.research.google.com/drive/11KV9adDNXPfHiuFAfXNOvtYJKcyR8JZH?usp=sharing) on Colab. Released codes for converting files to images which could be found at `visrag_scripts/file2img`.
